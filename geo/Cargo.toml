[package]
name = "geo"
description = "Geospatial primitives and algorithms"
version = "0.12.2"
authors = ["Corey Farwell <coreyf@rwell.org>"]
license = "MIT/Apache-2.0"
repository = "https://github.com/georust/geo"
documentation = "https://docs.rs/geo/"
readme = "../README.md"
keywords = ["gis", "geo", "geography", "geospatial"]
autobenches = true
edition = "2018"

[badges]
travis-ci = { repository = "georust/geo" }

[dependencies]
num-traits = "0.2"
serde = { version = "1.0", optional = true, features = ["derive"] }
rstar = { version = "0.4" }
failure = "0.1.2"
postgis = { version = "0.6", optional = true }
<<<<<<< HEAD
proj = { version = "0.5", optional = true }
geo-types = { version = "0.2.1", features = ["spade"] }
=======
proj = { version = "0.7", optional = true }

# Swap the next two lines when publishing
# geo-types = { version = "0.4.2", features = ["rstar"] }
geo-types = { path = "../geo-types", features = ["rstar"] }
>>>>>>> 8beca03e

[features]
default = []
postgis-integration = ["postgis"]
use-proj = ["proj"]
use-serde = ["serde", "geo-types/serde"]

[dev-dependencies]
approx = "0.3.0"
criterion = { version = "0.2" }

[[bench]]
name = "area"
harness = false

[[bench]]
name = "convex_hull"
harness = false

[[bench]]
name = "vincenty_distance"
harness = false

[[bench]]
name = "extremes"
harness = false

[[bench]]
name = "euclidean_distance"
harness = false

[[bench]]
name = "rotate"
harness = false

[[bench]]
name = "simplify"
harness = false

[[bench]]
name = "frechet_distance"
harness = false

[package.metadata.docs.rs]
features = ["postgis"]<|MERGE_RESOLUTION|>--- conflicted
+++ resolved
@@ -20,16 +20,9 @@
 rstar = { version = "0.4" }
 failure = "0.1.2"
 postgis = { version = "0.6", optional = true }
-<<<<<<< HEAD
-proj = { version = "0.5", optional = true }
-geo-types = { version = "0.2.1", features = ["spade"] }
-=======
-proj = { version = "0.7", optional = true }
-
 # Swap the next two lines when publishing
 # geo-types = { version = "0.4.2", features = ["rstar"] }
 geo-types = { path = "../geo-types", features = ["rstar"] }
->>>>>>> 8beca03e
 
 [features]
 default = []
